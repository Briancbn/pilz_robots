<?xml version="1.0"?>
<<<<<<< HEAD
<launch>

=======
<launch>	
  <!-- gripper e.g. pg70. See documentation of meta-package prbt_grippers -->
>>>>>>> 3e8b31ea
  <arg name="gripper" default="" />

  <!-- load description to the parameter server. If you wrote your own xacro model, you can load it yourself
       and set load_robot_description to false -->
  <arg name="load_robot_description" default="true" />

  <!-- safe-torque-off-input from the safety controller is read to do a stop1 -->
  <!-- The signal is read via modbus and you can configure the modbus server ip -->
  <arg name="sto" default="pnoz"/>
  <arg name="sto_modbus_server_ip" default="169.254.60.1" />

  <!-- set the name of the config file for canopen_motor_node. If you want to change settings, copy the yaml
       file into your package and set canopen_config to your new config file path -->
  <arg name="canopen_config" default="$(find prbt_support)/config/manipulator_driver.yaml" />

  <!-- manipulator_controller.yaml defines different types of controllers and you can select which ones
       are automatically started.
       By default, spawn joint_state and joint_trajectory controllers;
       gripper controller is added to the defaults list, if gripper arg is set -->
  <arg name="spawn_controllers"
       default="$(eval 'manipulator_joint_trajectory_controller manipulator_joint_state_controller' +
                      (' gripper_joint_trajectory_controller' if arg('gripper') else ''))" />

  <!-- send urdf to param server -->
  <param name="robot_description" if="$(arg load_robot_description)"
    command="$(find xacro)/xacro '$(find prbt_support)/urdf/prbt.xacro' gripper:=$(arg gripper)" />

  <!-- robot state publisher -->
  <node pkg="robot_state_publisher" type="robot_state_publisher" name="robot_state_publisher" />

  <!-- relay to /joint_states -->
  <node ns="prbt" name="joint_state_relay" pkg="topic_tools" type="relay" args="/prbt/joint_states /joint_states"/>

  <!-- start the driver -->
  <node ns="prbt" name="driver" pkg="canopen_motor_node" type="canopen_motor_node" output="screen" clear_params="true">
    <rosparam command="load" file="$(arg canopen_config)" />

    <!-- allow can grippers to interfere with the canopen_motor_node parameters -->
    <rosparam unless="$(eval not arg('gripper'))" command="load"
              file="$(eval find('prbt_'+ gripper + '_support') + '/config/gripper_driver_canopen_motor_node.yaml')" />
  </node>

  <!-- load controller configuration -->
  <rosparam ns="prbt" command="load" file="$(find prbt_support)/config/manipulator_controller.yaml" />
  <rosparam unless="$(eval not arg('gripper'))" ns="prbt" command="load"
            file="$(eval find('prbt_'+ gripper + '_support') + '/config/gripper_controller.yaml')" />

  <!-- spawn controllers -->
  <node ns="prbt" name="controller_spawner" pkg="controller_manager" type="spawner"
        args="$(arg spawn_controllers)" />

  <!-- Initialize controllers and start STO-processing (if configured) -->
  <group if="$(eval sto == 'pnoz')" >
    <node pkg="rosservice" type="rosservice" name="robot_init" args="call --wait /prbt/driver/init"/>
    <include file="$(find prbt_hardware_support)/launch/modbus_read_client.launch">
      <arg name="modbus_server_ip" value="$(arg sto_modbus_server_ip)" />
    </include>
    <include file="$(find prbt_hardware_support)/launch/sto_modbus_adapter_node.launch" />
  </group>

  <group if="$(eval sto == 'none')" >
    <node pkg="rosservice" type="rosservice" name="robot_init" args="call --wait /prbt/driver/init"/>
  </group>

</launch><|MERGE_RESOLUTION|>--- conflicted
+++ resolved
@@ -1,11 +1,6 @@
 <?xml version="1.0"?>
-<<<<<<< HEAD
 <launch>
-
-=======
-<launch>	
   <!-- gripper e.g. pg70. See documentation of meta-package prbt_grippers -->
->>>>>>> 3e8b31ea
   <arg name="gripper" default="" />
 
   <!-- load description to the parameter server. If you wrote your own xacro model, you can load it yourself
