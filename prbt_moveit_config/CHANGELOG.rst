--- conflicted
+++ resolved
@@ -2,19 +2,13 @@
 Changelog for package prbt_moveit_config
 ^^^^^^^^^^^^^^^^^^^^^^^^^^^^^^^^^^^^^^^^
 
-0.4.7 (2019-02-15)
-------------------
+Forthcoming
+-----------
 * Remove exec_depend on metapackages
-<<<<<<< HEAD
-=======
-* Contributors: Pilz GmbH and Co. KG
-
-0.4.6 (2019-01-18)
-------------------
->>>>>>> 3e8b31ea
 * Rename command_planner to pilz_command_planner
 * Set default pipeline to ompl. To run with the specified
   run_depends we cannot default to command_planner.
+* Contributors: Pilz GmbH and Co. KG
 
 0.5.1 (2018-11-30)
 ------------------
