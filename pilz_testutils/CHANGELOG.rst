^^^^^^^^^^^^^^^^^^^^^^^^^^^^^^^^^^^^
Changelog for package pilz_testutils
^^^^^^^^^^^^^^^^^^^^^^^^^^^^^^^^^^^^

<<<<<<< HEAD
Forthcoming
-----------
=======
0.4.8 (2019-04-24)
------------------
* Make docu compabtible with both kinetic and melodic
* Contributors: Pilz GmbH and Co. KG

0.4.7 (2019-02-15)
------------------
>>>>>>> a0d4fda5
* drop outdated can configuration
* Contributors: Pilz GmbH and Co. KG

0.5.2 (2019-02-21)
------------------

0.4.6 (2019-01-18)
------------------

0.4.5 (2019-01-16)
------------------
* Fix missing <build_depend>

0.4.4 (2019-01-16)
------------------
* Provide class AsyncTest for tests with asynchronous events
* Contributors: Pilz GmbH and Co. KG<|MERGE_RESOLUTION|>--- conflicted
+++ resolved
@@ -2,18 +2,9 @@
 Changelog for package pilz_testutils
 ^^^^^^^^^^^^^^^^^^^^^^^^^^^^^^^^^^^^
 
-<<<<<<< HEAD
 Forthcoming
 -----------
-=======
-0.4.8 (2019-04-24)
-------------------
 * Make docu compabtible with both kinetic and melodic
-* Contributors: Pilz GmbH and Co. KG
-
-0.4.7 (2019-02-15)
-------------------
->>>>>>> a0d4fda5
 * drop outdated can configuration
 * Contributors: Pilz GmbH and Co. KG
 
